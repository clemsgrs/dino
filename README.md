# Self-Supervised Vision Transformers with DINO

PyTorch implementation and pretrained models for DINO. For details, see **Emerging Properties in Self-Supervised Vision Transformers**.
[[`arXiv`](https://arxiv.org/abs/2104.14294)]

<div align="left">
  <img width="70%" alt="DINO illustration" src=".github/dino.gif">
</div>

## Installation

This codebase has been developed with :
- python 3.9
- pytorch 1.12.0
- CUDA 11.3
- torchvision 0.13.0

Make sure to install the requirements: `pip3 install -r requirements.txt`

:warning: To execute the commands provided in the next sections for training and evaluation, the `dino` package should be included in the Python module search path :

```shell
export PYTHONPATH="${PYTHONPATH}:/path/to/your/dino"
```

## Data preparation

### Vanilla pretraining

<<<<<<< HEAD
You need to wrap up your data in a tarball file:

1. ensure images are all in one directory
2. create a single large tarball file that contains all images

    ```shell
    tar -chf pretrain_dataset.tar /path/to/image/folder
    ```

3. infer the auxiliary files `pretrain_entries.npy` and `pretrain_file_indices.npy`

    ```shell
    python3 scripts/infer_entries.py \
      --tarball_path /path/to/pretrain_dataset.tar \
      --output_root /path/to/output/folder \
      --prefix pretrain
    ```

    The `pretrain_entries.npy` file will record:
    - a dummy class index (we set it to 0 for all images since we’re not using classes)
    - a unique filename index for each image
    - the start and end offsets of each image within the tarball file

    The `pretrain_file_indices.npy` file consists in a dictionnary mapping filename index to corresponding filename.

4. dump `pretrain_dataset.tar`, `pretrain_entries.npy` and `pretrain_file_indices.npy` in a common folder (e.g. `/root/data`)
5. udpate `train.dataset_path` in `dino/config/patch.yaml` (replace `/root/data` with the folder you chose at step 4)
=======
The dataset you intend to pretrain on should be structured as follow:

```bash
patch_pretraining/
   └──imgs/
       ├── patch_1.jpg
       ├── patch_2.jpg
       └── ...
```

Where `patch_pretraining/imgs/` is the directory of patches (e.g. in `.jpg` format) extracted using [HS2P](https://github.com/clemsgrs/hs2p), used to pretrain the first Transformer block (ViT_patch).

### Hierarchical pretraining

In case you want to run hierarchical pretraining, you need to structure your data as follow:

```bash
region_pretraining/
   ├── slide_1_region_1.pt
   ├── slide_1_region_2.pt
   └── ...
```

Where `region_pretraining/` is the directory of pre-extracted region-level features for each region, generated using `python3 dino/extract_features.py`. Each `*.pt` file is a `[npatch × 384]`-sized Tensor, which contains the sequence of pre-extracted ViT_patch features for each `[patch_size × patch_size]` patch in a given region. This folder is used to pretain the intermediate Transformer block (ViT_region).

>>>>>>> 337bdb63

## Training

In the following python commands, make sure to replace `{gpu}` with the number of gpus available for pretraining.

### Vanilla ViT DINO pretraining :sauropod:

Update the config file `dino/config/patch.yaml` to match your local setup.<br>
Then kick off distributed pretraining of a vanilla ViT-S/16 :

```bash
python3 -m torch.distributed.run --nproc_per_node={gpu} dino/patch.py --config-file dino/config/patch.yaml
```

<<<<<<< HEAD
=======
Alternatively, you can check `notebooks/vanilla_dino.ipynb`.

>>>>>>> 337bdb63
### Hierarchical pretraining :t-rex:

Update the config file `dino/config/region.yaml` to match your local setup.<br>
Then kick off distributed pretraining of a ViT-S/4096_256 :

```bash
<<<<<<< HEAD
python3 -m torch.distributed.run --nproc_per_node={gpu} dino/region.py --config-file dino/config/region.yaml
```
=======
python3 -m torch.distributed.run --nproc_per_node={gpu} dino/region.py
```

Alternatively, you can check `notebooks/hierarchical_dino.ipynb`.
>>>>>>> 337bdb63
<|MERGE_RESOLUTION|>--- conflicted
+++ resolved
@@ -27,7 +27,6 @@
 
 ### Vanilla pretraining
 
-<<<<<<< HEAD
 You need to wrap up your data in a tarball file:
 
 1. ensure images are all in one directory
@@ -55,33 +54,6 @@
 
 4. dump `pretrain_dataset.tar`, `pretrain_entries.npy` and `pretrain_file_indices.npy` in a common folder (e.g. `/root/data`)
 5. udpate `train.dataset_path` in `dino/config/patch.yaml` (replace `/root/data` with the folder you chose at step 4)
-=======
-The dataset you intend to pretrain on should be structured as follow:
-
-```bash
-patch_pretraining/
-   └──imgs/
-       ├── patch_1.jpg
-       ├── patch_2.jpg
-       └── ...
-```
-
-Where `patch_pretraining/imgs/` is the directory of patches (e.g. in `.jpg` format) extracted using [HS2P](https://github.com/clemsgrs/hs2p), used to pretrain the first Transformer block (ViT_patch).
-
-### Hierarchical pretraining
-
-In case you want to run hierarchical pretraining, you need to structure your data as follow:
-
-```bash
-region_pretraining/
-   ├── slide_1_region_1.pt
-   ├── slide_1_region_2.pt
-   └── ...
-```
-
-Where `region_pretraining/` is the directory of pre-extracted region-level features for each region, generated using `python3 dino/extract_features.py`. Each `*.pt` file is a `[npatch × 384]`-sized Tensor, which contains the sequence of pre-extracted ViT_patch features for each `[patch_size × patch_size]` patch in a given region. This folder is used to pretain the intermediate Transformer block (ViT_region).
-
->>>>>>> 337bdb63
 
 ## Training
 
@@ -96,23 +68,11 @@
 python3 -m torch.distributed.run --nproc_per_node={gpu} dino/patch.py --config-file dino/config/patch.yaml
 ```
 
-<<<<<<< HEAD
-=======
-Alternatively, you can check `notebooks/vanilla_dino.ipynb`.
-
->>>>>>> 337bdb63
 ### Hierarchical pretraining :t-rex:
 
 Update the config file `dino/config/region.yaml` to match your local setup.<br>
 Then kick off distributed pretraining of a ViT-S/4096_256 :
 
 ```bash
-<<<<<<< HEAD
 python3 -m torch.distributed.run --nproc_per_node={gpu} dino/region.py --config-file dino/config/region.yaml
-```
-=======
-python3 -m torch.distributed.run --nproc_per_node={gpu} dino/region.py
-```
-
-Alternatively, you can check `notebooks/hierarchical_dino.ipynb`.
->>>>>>> 337bdb63
+```