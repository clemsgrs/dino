data_dir: '/path/to/region_pretraining'

output_dir: 'output'
experiment_name: 'region'

fold: 0

start_from_checkpoint:
resume: False
resume_from_checkpoint:
seed: 0

model:
  arch: 'hvit_xs'
<<<<<<< HEAD
  region_size: 1024
=======
  region_size: 4096
>>>>>>> 337bdb63
  patch_size: 256
  out_dim: 65536 # dimensionality of the DINO head output. For complex and large datasets large values (like 65k) work well
  norm_last_layer: False # whether or not to weight normalize the last layer of the DINO head ; not normalizing leads to better performance but can make the training unstable.
  momentum_teacher: 0.996 # base EMA parameter for teacher update. The value is increased to 1 during training with cosine schedule ; we recommend setting a higher value with small batches: for example use 0.9995 with batch size of 256
  use_bn_in_head: False # whether to use batch normalizations in projection head
  warmup_teacher_temp: 0.04 # initial value for the teacher temperature: 0.04 works well in most cases ; try decreasing it if the training loss does not decrease
  teacher_temp: 0.04 # final value (after linear warmup) of the teacher temperature ; for most experiments, anything above 0.07 is unstable ; we recommend starting with the default value of 0.04 and increase this slightly if needed
  warmup_teacher_temp_epochs: 0 # number of warmup epochs for the teacher temperature
  drop_path_rate: 0.1 # stochastic depth rate

# training/optimization parameters
training:
  nepochs: 125
  warmup_epochs: 10 # number of epochs for the linear learning-rate warm up.
  freeze_last_layer: 1 # number of epochs during which we keep the output layer fixed ; typically doing so during the first epoch helps training ; try increasing this value if the loss does not decrease
  batch_size_per_gpu: 16
  clip_grad: 3.0 # maximal parameter gradient norm if using gradient clipping ; clipping with norm .3 ~ 1.0 can help optimization for larger ViT architectures. 0 for disabling
  pct:

optim:
  name: 'adamw' # type of optimizer ; we recommend using adamw with ViTs
  lr: 0.0005 # learning rate at the end of linear warmup (highest LR used during training) ; the learning rate is linearly scaled with the batch size, and specified here for a reference batch size of 256
  wd: 1e-5
  lr_scheduler:
    name: 'cosine'
    min_lr: 1e-6 # target LR at the end of optimization ; we use a cosine LR schedule with linear warmup
    weight_decay: 0.04 # initial value of the weight decay ; with ViT, a smaller value at the beginning of training works well
    weight_decay_end: 0.4 # final value of the weight decay ; we use a cosine schedule for WD and using a larger decay by the end of training improves performance for ViTs

aug:
  global_crops_scale: 0.875
  local_crops_number: 8 # number of small local views to generate. Set this parameter to 0 to disable multi-crop training ; when disabling multi-crop we recommend to use global_crops_scale = (0.14, 1)
  local_crops_scale: 0.375

speed:
  use_fp16: True # whether or not to use half precision for training ; improves training time and memory requirements, but can provoke instability and slight decay of performance ; we recommend disabling mixed precision if the loss is unstable, if reducing the patch size or if training with bigger ViTs
  num_workers: 8

logging:
  save_snapshot_every: 10 # save checkpoint every x epochs

wandb:
  enable: False
  project: ''
  username: ''
  exp_name: '${experiment_name}'
  tags: ['dino', 'region', '${model.arch}']
  dir: '/home/user'
  group:
  to_log: ['loss']
  resume_id:

# hydra
hydra:
  run:
    dir: /tmp/hydra_output<|MERGE_RESOLUTION|>--- conflicted
+++ resolved
@@ -12,11 +12,7 @@
 
 model:
   arch: 'hvit_xs'
-<<<<<<< HEAD
   region_size: 1024
-=======
-  region_size: 4096
->>>>>>> 337bdb63
   patch_size: 256
   out_dim: 65536 # dimensionality of the DINO head output. For complex and large datasets large values (like 65k) work well
   norm_last_layer: False # whether or not to weight normalize the last layer of the DINO head ; not normalizing leads to better performance but can make the training unstable.
